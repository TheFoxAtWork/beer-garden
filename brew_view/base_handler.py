import re
import socket

import time
<<<<<<< HEAD
from mongoengine.errors import DoesNotExist, NotUniqueError, ValidationError as MongoValidationError
from prometheus_client import Gauge, Counter, Summary
=======
from mongoengine.errors import (DoesNotExist, NotUniqueError,
                                ValidationError as MongoValidationError)
from prometheus_client import Histogram, Gauge
>>>>>>> e8e77714
from thriftpy.thrift import TException
from tornado.web import HTTPError, RequestHandler

import bg_utils
import brew_view
from brewtils.errors import (ModelError, ModelValidationError,
                             RequestPublishException, WaitExceededError)
from brewtils.models import Event


class BaseHandler(RequestHandler):
    """Base handler from which all handlers inherit. Enables CORS and error handling."""

    MONGO_ID_PATTERN = r'.*/([0-9a-f]{24}).*'

    # Prometheus metrics.
    # Summaries:
    http_api_latency_total = Summary(
        'bg_http_api_latency_seconds',
        'Total number of seconds each API endpoint is taking to respond.',
        ['method', 'route', 'status']
    )
    plugin_command_latency = Summary(
        'bg_plugin_command_latency_seconds',
        'Total time taken for a command to complete in seconds.',
        ['system', 'instance_name', 'system_version', 'command', 'status'],
    )

    # Counters:
    completed_request_counter = Counter(
        'bg_completed_requests_total',
        'Number of completed requests.',
        ['system', 'instance_name', 'system_version', 'command', 'status'],
    )
    request_counter_total = Counter(
        'bg_requests_total',
        'Number of requests.',
        ['system', 'instance_name', 'system_version', 'command'],
    )

    # Gauges:
    queued_request_gauge = Gauge(
        'bg_queued_requests',
        'Number of requests waiting to be processed.',
        ['system', 'instance_name', 'system_version'],
    )
    in_progress_request_gauge = Gauge(
        'bg_in_progress_requests',
        'Number of requests IN_PROGRESS',
        ['system', 'instance_name', 'system_version'],
    )

    def __init__(self, *args, **kwargs):
        super(BaseHandler, self).__init__(*args, **kwargs)

        self.charset_re = re.compile(r'charset=(.*)$')

        self.error_map = {
            MongoValidationError: {'status_code': 400},
            ModelError: {'status_code': 400},
            bg_utils.bg_thrift.InvalidSystem: {'status_code': 400},
            DoesNotExist: {'status_code': 404, 'message': 'Resource does not exist'},
            WaitExceededError: {'status_code': 408, 'message': 'Max wait time exceeded'},
            NotUniqueError: {'status_code': 409, 'message': 'Resource already exists'},

            RequestPublishException: {'status_code': 502},
            bg_utils.bg_thrift.BaseException: {'status_code': 502, 'message': 'An error occurred '
                                                                              'on the backend'},
            TException: {'status_code': 503, 'message': 'Could not connect to Bartender'},
            socket.timeout: {'status_code': 504, 'message': 'Backend request timed out'},
        }

    def set_default_headers(self):
        """Enable CORS by setting the access control header"""

        if brew_view.config.cors_enabled:
            self.set_header("Access-Control-Allow-Origin", "*")
            self.set_header("Access-Control-Allow-Headers", "Content-Type")
            self.set_header("Access-Control-Allow-Methods", "GET, POST, PATCH, DELETE, OPTIONS")

    @property
    def prometheus_endpoint(self):
        """Removes Mongo ID from endpoint."""
        to_return = self.request.path.rstrip('/')
        for mongo_id in re.findall(self.MONGO_ID_PATTERN, self.request.path):
            to_return = to_return.replace(mongo_id, '<ID>')
        return to_return

    def prepare(self):
        """Called before each verb handler"""

        # Used for recording prometheus metrics.
        # We keep this time in seconds, also time-zone does not matter
        # because we are just calculating a duration.
        self.request.created_time = time.time()

        # This is used for sending event notifications
        self.request.event = Event()
        self.request.event_extras = {}

        content_type = self.request.headers.get('content-type', '')
        if self.request.method.upper() in ['POST', 'PATCH'] and content_type:
            content_type = content_type.split(';')

            self.request.mime_type = content_type[0]
            if self.request.mime_type not in ['application/json',
                                              'application/x-www-form-urlencoded']:
                raise ModelValidationError('Unsupported or missing content-type header')

            # Attempt to parse out the charset and decode the body, default to utf-8
            charset = 'utf-8'
            if len(content_type) > 1:
                search_result = self.charset_re.search(content_type[1])
                if search_result:
                    charset = search_result.group(1)
            self.request.charset = charset
            self.request.decoded_body = self.request.body.decode(charset)

    def on_finish(self):
        """Called after a handler completes processing"""
        self.http_api_latency_total.labels(
            method=self.request.method.upper(),
            route=self.prometheus_endpoint,
            status=self.get_status(),
        ).observe(self._measure_latency())

        if self.request.event.name:
            brew_view.event_publishers.publish_event(self.request.event,
                                                     **self.request.event_extras)

    def _measure_latency(self):
        """We measure the latency in seconds as a float."""
        return time.time() - self.request.created_time

    def options(self, *args, **kwargs):

        if brew_view.config.cors_enabled:
            self.set_status(204)
        else:
            raise HTTPError(403, reason='CORS is disabled')

    def write_error(self, status_code, **kwargs):
        """Transform an exception into a response.

        This protects controllers from having to write a lot of the same code over and over and
        over. Controllers can, of course, overwrite error handlers and return their own responses
        if necessary, but generally, this is where error handling should occur.

        When an exception is handled this function makes two passes through error_map. The first
        pass is to see if the exception type can be matched exactly. If there is no exact type
        match the second pass will attempt to match using isinstance. If a message is provided in
        the error_map it takes precedence over the exception message.

        ***NOTE*** Nontrivial inheritance trees will almost definitely break. This is a BEST EFFORT
        using a simple isinstance check on an unordered data structure. So if an exception class
        has both a parent and a grandparent in the error_map there is no guarantee about which
        message / status code will be chosen. The same applies to exceptions that use multiple
        inheritance.

        ***LOGGING***
        An exception raised in a controller method will generate logging to the tornado.application
        logger that includes a stacktrace. That logging occurs before this method is invoked.
        The result of this method will generate logging to the tornado.access logger as usual.
        So there is no need to do additional logging here as the 'real' exception will already have
        been logged.

        :param status_code: a status_code that will be used if no match is found in the error map
        :return: None
        """
        code = 0
        message = ''

        if 'exc_info' in kwargs:
            typ3 = kwargs['exc_info'][0]
            e = kwargs['exc_info'][1]

            error_dict = None
            if typ3 in self.error_map.keys():
                error_dict = self.error_map[typ3]
            else:
                for error_type in self.error_map.keys():
                    if isinstance(e, error_type):
                        error_dict = self.error_map[error_type]
                        break

            if error_dict:
                code = error_dict.get('status_code', 500)
                message = error_dict.get('message', str(e))

            elif brew_view.config.debug_mode:
                message = str(e)

        code = code or 500
        message = message or ('Encountered unknown exception. Please check with your '
                              'System Administrator.')

        self.request.event.error = True
        self.request.event.payload = {'message': message}

        self.set_header('Content-Type', 'application/json; charset=UTF-8')
        self.set_status(code)
        self.finish({'message': message})<|MERGE_RESOLUTION|>--- conflicted
+++ resolved
@@ -2,14 +2,9 @@
 import socket
 
 import time
-<<<<<<< HEAD
-from mongoengine.errors import DoesNotExist, NotUniqueError, ValidationError as MongoValidationError
-from prometheus_client import Gauge, Counter, Summary
-=======
 from mongoengine.errors import (DoesNotExist, NotUniqueError,
                                 ValidationError as MongoValidationError)
-from prometheus_client import Histogram, Gauge
->>>>>>> e8e77714
+from prometheus_client import Gauge, Counter, Summary
 from thriftpy.thrift import TException
 from tornado.web import HTTPError, RequestHandler
 
