import re

from setuptools import setup, find_packages


def find_version(version_file):
    version_line = open(version_file, "rt").read()
    match_object = re.search(r"^__version__ = ['\"]([^'\"]*)['\"]", version_line, re.M)

    if not match_object:
        raise RuntimeError("Unable to find version string in %s" % version_file)

    return match_object.group(1)


setup(
    name='brew-view',
    version=find_version('brew_view/_version.py'),
    description='Beergarden Frontend',
    url=' ',
    author='The beer-garden Team',
    author_email=' ',
    license='MIT',
    packages=(find_packages(exclude=['test', 'test.*'])),
    include_package_data=True,
    install_requires=[
        "apispec==0.38.0",
        "bg-utils>=2.3.4",
<<<<<<< HEAD
        "tornado==4.5.2",
        "prometheus_client<1.0.0",
=======
        "tornado==5.0.2",
>>>>>>> 07b4e876
    ],
    extras_require={
        ':python_version=="2.7"': [
            'futures>=3.1.1',
        ]
    },
    entry_points={
        'console_scripts': [
            'generate_brew_view_config=brew_view.__main__:generate_config',
            'migrate_brew_view_config=brew_view.__main__:migrate_config',
            'generate_brew_view_log_config=brew_view.__main__:generate_logging_config',
            'brew-view=brew_view.__main__:main'
        ]
    }
)<|MERGE_RESOLUTION|>--- conflicted
+++ resolved
@@ -26,12 +26,8 @@
     install_requires=[
         "apispec==0.38.0",
         "bg-utils>=2.3.4",
-<<<<<<< HEAD
-        "tornado==4.5.2",
+        "tornado==5.0.2",
         "prometheus_client<1.0.0",
-=======
-        "tornado==5.0.2",
->>>>>>> 07b4e876
     ],
     extras_require={
         ':python_version=="2.7"': [
