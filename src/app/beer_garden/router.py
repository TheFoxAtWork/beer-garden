# -*- coding: utf-8 -*-
import logging
import requests
from brewtils.models import Events, Garden, Instance, Operation, Request, System
from brewtils.schema_parser import SchemaParser
from typing import Dict, Union

import beer_garden
import beer_garden.commands
import beer_garden.config as config
import beer_garden.db.api as db
import beer_garden.garden
import beer_garden.instances
import beer_garden.log
import beer_garden.namespace
import beer_garden.plugin
import beer_garden.queues
import beer_garden.requests
import beer_garden.scheduler
import beer_garden.systems
from beer_garden.errors import RoutingRequestException, UnknownGardenException
from beer_garden.garden import get_gardens
from beer_garden.garden import local_garden

logger = logging.getLogger(__name__)

# These are the operations that we will forward to child gardens
routable_operations = [
    "INSTANCE_START",
    "INSTANCE_STOP",
    "REQUEST_CREATE",
    "SYSTEM_DELETE",
]

# Processor that will be used for forwarding
forward_processor = None

# Dict of garden_name -> garden
gardens: Dict[str, Garden] = {}

route_functions = {
    "REQUEST_CREATE": beer_garden.requests.process_request,
    "REQUEST_START": beer_garden.requests.start_request,
    "REQUEST_COMPLETE": beer_garden.requests.complete_request,
    "REQUEST_READ": beer_garden.requests.get_request,
    "REQUEST_READ_ALL": beer_garden.requests.get_requests,
    "COMMAND_READ": beer_garden.commands.get_command,
    "COMMAND_READ_ALL": beer_garden.commands.get_commands,
    "INSTANCE_READ": beer_garden.instances.get_instance,
    "INSTANCE_DELETE": beer_garden.instances.remove_instance,
    "INSTANCE_UPDATE": beer_garden.plugin.update,
    "INSTANCE_INITIALIZE": beer_garden.plugin.initialize,
    "INSTANCE_START": beer_garden.plugin.start,
    "INSTANCE_STOP": beer_garden.plugin.stop,
    "INSTANCE_LOGS": beer_garden.plugin.read_logs,
    "JOB_CREATE": beer_garden.scheduler.create_job,
    "JOB_READ": beer_garden.scheduler.get_job,
    "JOB_READ_ALL": beer_garden.scheduler.get_jobs,
    "JOB_PAUSE": beer_garden.scheduler.pause_job,
    "JOB_RESUME": beer_garden.scheduler.resume_job,
    "JOB_DELETE": beer_garden.scheduler.remove_job,
    "SYSTEM_CREATE": beer_garden.systems.create_system,
    "SYSTEM_READ": beer_garden.systems.get_system,
    "SYSTEM_READ_ALL": beer_garden.systems.get_systems,
    "SYSTEM_UPDATE": beer_garden.systems.update_system,
    "SYSTEM_RELOAD": beer_garden.systems.reload_system,
    "SYSTEM_RESCAN": beer_garden.systems.rescan_system_directory,
    "SYSTEM_DELETE": beer_garden.systems.purge_system,
    "GARDEN_CREATE": beer_garden.garden.create_garden,
    "GARDEN_READ": beer_garden.garden.get_garden,
    "GARDEN_READ_ALL": beer_garden.garden.get_gardens,
    "GARDEN_UPDATE_STATUS": beer_garden.garden.update_garden_status,
    "GARDEN_UPDATE_CONFIG": beer_garden.garden.update_garden_config,
    "GARDEN_DELETE": beer_garden.garden.remove_garden,
    "PLUGIN_LOG_READ": beer_garden.log.get_plugin_log_config,
    "PLUGIN_LOG_READ_LEGACY": beer_garden.log.get_plugin_log_config_legacy,
    "PLUGIN_LOG_RELOAD": beer_garden.log.load_plugin_log_config,
    "QUEUE_READ": beer_garden.queues.get_all_queue_info,
    "QUEUE_DELETE": beer_garden.queues.clear_queue,
    "QUEUE_DELETE_ALL": beer_garden.queues.clear_all_queues,
    "NAMESPACE_READ_ALL": beer_garden.namespace.get_namespaces,
}


def route(operation: Operation):
    """Entry point into the routing subsystem

    Args:
        operation: The operation to route

    Returns:

    """
    operation = _pre_route(operation)

    logger.debug(f"Routing {operation!r}")

    if not operation.operation_type:
        raise RoutingRequestException("Missing operation type")

    if operation.operation_type not in route_functions.keys():
        raise RoutingRequestException(
            f"Unknown operation type '{operation.operation_type}'"
        )

    # Determine which garden the operation is targeting
    operation.target_garden_name = _determine_target_garden(operation)

    if not operation.target_garden_name:
        raise UnknownGardenException(f"Unknown target garden for {operation}")

    # If it's targeted at THIS garden, execute
    if operation.target_garden_name == config.get("garden.name"):
        return execute_local(operation)
    else:
        return initiate_forward(operation)


def execute_local(operation: Operation):
    """Execute an operation on the local garden

    Args:
        operation:

    Returns:

    """
    operation = _pre_execute(operation)

    return route_functions[operation.operation_type](
        *operation.args, **operation.kwargs
    )


def initiate_forward(operation: Operation):
    """Forward an operation to a child garden

    Will:
    - Pre-process the operation
    - Put the operation on the queue for forwarding
    - Return the "correct" response based on operation type

    Args:
        operation:
    """
    operation = _pre_forward(operation)

    # TODO - Check to ensure garden conn_info is not 'local' before forwarding?

    forward_processor.put(operation)

    if operation.operation_type == "REQUEST_CREATE":
        return operation.model


def forward(operation: Operation):
    """Forward the operation to a child garden

    Intended to be called in the context of an executor or processor.

    Args:
        operation: The operation to forward

    Returns:
        The result of the specific forward transport function used

    Raises:
        RoutingRequestException: Could not determine a route to child
        UnknownGardenException: The specified target garden is unknown
    """
    target_garden = gardens.get(operation.target_garden_name)

    if not target_garden:
        raise UnknownGardenException(
            f"Unknown child garden {operation.target_garden_name}"
        )

    try:
        connection_type = target_garden.connection_type

        if connection_type is None:
            raise RoutingRequestException(
                f"Attempted to forward operation to garden "
                f"'{operation.target_garden_name}' but the connection type was None. "
                f"This probably means that the connection to the child garden has not "
                f"been configured, please talk to your system administrator."
            )
        elif connection_type.casefold() == "http":
            return _forward_http(operation, target_garden.connection_params)
        else:
            raise RoutingRequestException(f"Unknown connection type {connection_type}")
    except Exception as ex:
        logger.exception(f"Error forwarding operation:{ex}")


def setup_routing():
    """Initialize the routing subsystem

    This will load the cached child garden definitions and use them to populate the
    two dictionaries that matter, garden_lookup and garden_connections.

    It will then query the database for all local systems and add those to the
    dictionaries as well.
    """
    local_garden_name = config.get("garden.name")

    # We do NOT want to load local garden information from the database as the local
    # name could have changed
    for garden in get_gardens():
        if garden.name != local_garden_name:
            if (
                garden.connection_type is not None
                and garden.connection_type.casefold() != "local"
            ):
                gardens[garden.name] = garden
            else:
                logger.warning(f"Garden with invalid connection info: {garden!r}")

    # Now add the "local" garden
    gardens[local_garden_name] = local_garden()
    logger.debug("Routing setup complete")


def handle_event(event):
    """Handle events"""
    if (
        event.name
        in (
            Events.SYSTEM_CREATED.name,
            Events.SYSTEM_UPDATED.name,
            Events.SYSTEM_REMOVED.name,
        )
        and event.garden in gardens
    ):
        index = None
        for i, system in enumerate(gardens[event.garden].systems):
            if system.id == event.payload.id:
                index = i
                break

        if index is not None:
            gardens[event.garden].systems.pop(index)

        if event.name in (Events.SYSTEM_CREATED.name, Events.SYSTEM_UPDATED.name):
            gardens[event.garden].systems.append(event.payload)

    # This is a little unintuitive. We want to let the garden module deal with handling
    # any downstream garden changes since handling those changes is nontrivial.
    # It's *those* events we want to act on here, not the "raw" downstream ones.
    # This is also why we only handle GARDEN_UPDATED and not STARTED or STOPPED
    if event.garden == config.get("garden.name"):
        if event.name == Events.GARDEN_UPDATED.name:
            gardens[event.payload.name] = event.payload

        elif event.name == Events.GARDEN_REMOVED.name:
            del gardens[event.payload.name]


def _pre_route(operation: Operation) -> Operation:
    """Called before any routing logic is applied"""
    # If no source garden is defined set it to the local garden
    if operation.source_garden_name is None:
        operation.source_garden_name = config.get("garden.name")

    return operation


def _pre_forward(operation: Operation) -> Operation:
    """Called before forwarding an operation"""

    # Validate that the operation can be forwarded
    if operation.operation_type not in routable_operations:
        raise RoutingRequestException(
            f"Operation type '{operation.operation_type}' can not be forwarded"
        )

    if operation.operation_type == "REQUEST_CREATE":
        operation.model = beer_garden.requests.RequestValidator.instance().validate_request(
            operation.model
        )

        # Save the request so it'll have an ID and we'll have something to update
        operation.model = db.create(operation.model)

        # Clear parent before forwarding so the child doesn't freak out about an
        # unknown request
        operation.model.parent = None
        operation.model.has_parent = False

    return operation


def _pre_execute(operation: Operation) -> Operation:
    """Called before executing an operation"""
    # If there's a model present, shove it in the front
    if operation.model:
        operation.args.insert(0, operation.model)

    return operation


def _determine_target_garden(operation: Operation) -> str:
    """Determine the system the operation is targeting"""

    # Certain operations are ASSUMED to be targeted at the local garden
    if (
        "READ" in operation.operation_type
        or "GARDEN" in operation.operation_type
        or "JOB" in operation.operation_type
        or operation.operation_type
<<<<<<< HEAD
        in ("LOG_RELOAD", "SYSTEM_CREATE", "SYSTEM_RESCAN")
=======
        in ("PLUGIN_LOG_RELOAD", "SYSTEM_CREATE", "SYSTEM_RESCAN")
>>>>>>> 5f5fdeaa
    ):
        return config.get("garden.name")

    # Otherwise, each operation needs to be "parsed"
    target_system = None

    if operation.operation_type in ("SYSTEM_DELETE", "SYSTEM_RELOAD", "SYSTEM_UPDATE"):
        target_system = db.query_unique(System, id=operation.args[0])

    elif "INSTANCE" in operation.operation_type:
        target_instance = db.query_unique(Instance, id=operation.args[0])
        target_system = db.query_unique(System, instances__contains=target_instance)

    elif operation.operation_type == "REQUEST_CREATE":
        target_system = System(
            namespace=operation.model.namespace,
            name=operation.model.system,
            version=operation.model.system_version,
        )

    elif operation.operation_type.startswith("REQUEST"):
        request = db.query_unique(Request, id=operation.args[0])

        target_system = System(
            namespace=request.namespace,
            name=request.system,
            version=request.system_version,
        )

    elif operation.operation_type == "QUEUE_DELETE":
        # Need to deconstruct the queue name
        parts = operation.args[0].split(".")
        version = parts[2].replace("-", ".")

        target_system = System(namespace=parts[0], name=parts[1], version=version)

    return _garden_name_lookup(target_system)


def _forward_http(operation: Operation, conn_info: dict):
    """Actually forward an operation using HTTP

    Args:
        operation: The operation to forward
        conn_info: Connection info
    """
    endpoint = "{}://{}:{}{}api/v1/forward".format(
        "https" if conn_info.get("ssl") else "http",
        conn_info.get("host"),
        conn_info.get("port"),
        conn_info.get("url_prefix", "/"),
    )

    if conn_info.get("ssl"):
        http_config = config.get("entry.http")
        return requests.post(
            endpoint,
            data=SchemaParser.serialize_operation(operation),
            cert=http_config.ssl.ca_cert,
            verify=http_config.ssl.ca_path,
        )

    else:
        return requests.post(
            endpoint,
            data=SchemaParser.serialize_operation(operation),
            headers={"Content-type": "application/json", "Accept": "text/plain"},
        )


def _garden_name_lookup(system: Union[str, System]) -> str:
    system_name = str(system)

    for garden in gardens.values():
        for system in garden.systems:
            if str(system) == system_name:
                return garden.name<|MERGE_RESOLUTION|>--- conflicted
+++ resolved
@@ -308,11 +308,8 @@
         or "GARDEN" in operation.operation_type
         or "JOB" in operation.operation_type
         or operation.operation_type
-<<<<<<< HEAD
         in ("LOG_RELOAD", "SYSTEM_CREATE", "SYSTEM_RESCAN")
-=======
         in ("PLUGIN_LOG_RELOAD", "SYSTEM_CREATE", "SYSTEM_RESCAN")
->>>>>>> 5f5fdeaa
     ):
         return config.get("garden.name")
 
