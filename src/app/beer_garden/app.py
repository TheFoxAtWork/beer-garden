# -*- coding: utf-8 -*-
import logging
import multiprocessing
from datetime import timedelta
from functools import partial

import brewtils.models
from apscheduler.executors.pool import ThreadPoolExecutor as APThreadPoolExecutor
from apscheduler.schedulers.background import BackgroundScheduler
from brewtils.models import Events
from brewtils.stoppable_thread import StoppableThread
from pytz import utc
from requests.exceptions import RequestException

import beer_garden
import beer_garden.api
import beer_garden.db.api as db
import beer_garden.queue.api as queue
from beer_garden.api.entry_point import EntryPoint
from beer_garden.db.mongo.jobstore import MongoJobStore
from beer_garden.db.mongo.pruner import MongoPruner
from beer_garden.events.events_manager import EventsManager
from beer_garden.events.parent_http_processor import ParentHttpProcessor
from beer_garden.local_plugins.manager import PluginManager
from beer_garden.log import load_plugin_log_config, EntryPointLogger
from beer_garden.metrics import PrometheusServer
from beer_garden.monitor import PluginStatusMonitor


class Application(StoppableThread):
    """Main Beer-garden application

    This class is basically a wrapper around the various singletons that need to exist
    in order for Beer-garden to function.

    """

    request_validator = None
    scheduler = None
    clients = None
    helper_threads = None
    context = None
    log_queue = None
    log_reader = None
    entry_points = []

    def __init__(self):
        super(Application, self).__init__(
            name="Application", logger=logging.getLogger(__name__)
        )

        self.initialize()

    def initialize(self):
        """Actually construct all the various component pieces"""
        self.scheduler = self._setup_scheduler()

        load_plugin_log_config()

<<<<<<< HEAD
        self.logger.info("Setting up Event Manager")
=======
        self.plugin_manager = LocalPluginsManager(
            shutdown_timeout=beer_garden.config.get("plugin.local.timeout.shutdown")
        )

>>>>>>> 00e90479
        self._setup_events_manager()

        plugin_config = beer_garden.config.get("plugin")
        self.helper_threads = [
            HelperThread(
                PluginStatusMonitor,
                timeout_seconds=plugin_config.status_timeout,
                heartbeat_interval=plugin_config.status_heartbeat,
            )
        ]

        # Only want to run the MongoPruner if it would do anything
        tasks, run_every = MongoPruner.determine_tasks(
            **beer_garden.config.get("db.ttl")
        )
        if run_every:
            self.helper_threads.append(
                HelperThread(
                    MongoPruner, tasks=tasks, run_every=timedelta(minutes=run_every)
                )
            )

        metrics_config = beer_garden.config.get("metrics")
        if metrics_config.prometheus.enabled:
            self.helper_threads.append(
                HelperThread(
                    PrometheusServer,
                    metrics_config.prometheus.host,
                    metrics_config.prometheus.port,
                )
            )

        self.context = multiprocessing.get_context("spawn")
        self.log_queue = self.context.Queue()
        self.log_reader = HelperThread(EntryPointLogger, log_queue=self.log_queue)

        for entry_name, entry_value in beer_garden.config.get("entry").items():
            if entry_value.get("enable"):
                self.entry_points.append(EntryPoint.create(entry_name))

    def run(self):
        if not self._verify_mongo_connection():
            return

        if not self._verify_message_queue_connection():
            return

        self._startup()

        while not self.wait(0.1):
            for helper in self.helper_threads:
                if not helper.thread.is_alive():
                    self.logger.warning(f"{helper.display_name} is dead, restarting")
                    helper.start()

        self._shutdown()

    def _progressive_backoff(self, func, failure_message):
        wait_time = 0.1
        while not self.stopped() and not func():
            self.logger.warning(failure_message)
            self.logger.warning("Waiting %.1f seconds before next attempt", wait_time)

            self.wait(wait_time)
            wait_time = min(wait_time * 2, 30)

        return not self.stopped()

    def _verify_mongo_connection(self):
        """Verify that that the application can connect to mongo

        Returns:
            True: the verification was successful
            False: the app was stopped before a connection could be verified
        """
        self.logger.debug("Verifying mongo connection...")
        return self._progressive_backoff(
            partial(db.check_connection, beer_garden.config.get("db")),
            "Unable to connect to mongo, is it started?",
        )

    def _verify_message_queue_connection(self):
        """Verify that that the application can connect to the message queue

        Returns:
            True: the verification was successful
            False: the app was stopped before a connection could be verified
        """
        self.logger.debug("Verifying message queue connection...")
        queue.create_clients(beer_garden.config.get("amq"))

        if not self._progressive_backoff(
            partial(queue.check_connection, "pika"),
            "Unable to connect to rabbitmq, is it started?",
        ):
            return False

        return self._progressive_backoff(
            partial(queue.check_connection, "pyrabbit"),
            "Unable to connect to rabbitmq admin interface. "
            "Is the management plugin enabled?",
        )

    def _startup(self):
        self.logger.debug("Starting Application...")

        self.logger.debug("Starting event manager...")
        self.events_manager.start()

        self.logger.debug("Setting up database...")
        db.create_connection(db_config=beer_garden.config.get("db"))
        db.initial_setup(beer_garden.config.get("auth.guest_login_enabled"))

        self.logger.debug("Setting up message queues...")
        queue.initial_setup()

        self.logger.debug("Starting helper threads...")
        for helper_thread in self.helper_threads:
            helper_thread.start()

        self.logger.info("Starting log reader...")
        self.log_reader.start()

        self.logger.debug("Starting entry points...")
        for entry_point in self.entry_points:
            entry_point.start(
                context=self.context,
                log_queue=self.log_queue,
                events_queue=beer_garden.events.events_manager.events_queue,
            )

        self.logger.debug("Loading all local plugins...")
        PluginManager.instance().load_new()

        self.logger.debug("Starting all local plugins...")
        PluginManager.instance().start_all()

        self.logger.debug("Starting local plugin process monitoring...")
        PluginManager.instance().start()

        self.logger.debug("Starting scheduler")
        self.scheduler.start()

        try:
            self.events_manager.add_event(
                brewtils.models.Event(name=Events.BARTENDER_STARTED.name)
            )
        except RequestException:
            self.logger.warning("Unable to publish startup notification")

        self.logger.info("All set! Let me know if you need anything else!")

    def _shutdown(self):
        self.logger.info(
            "Closing time! You don't have to go home, but you can't stay here."
        )

        if self.scheduler.running:
            self.logger.debug("Pausing scheduler - no more jobs will be run")
            self.scheduler.pause()

        self.logger.debug("Stopping helper threads")
        for helper_thread in reversed(self.helper_threads):
            helper_thread.stop()

        if self.scheduler.running:
            self.logger.debug("Shutting down scheduler")
            self.scheduler.shutdown(wait=False)

        self.logger.debug("Stopping local plugin process monitoring")
        PluginManager.instance().stop()

        self.logger.debug("Stopping local plugins")
        PluginManager.instance().stop_all()

        try:
            self.events_manager.add_event(
                brewtils.models.Event(name=Events.BARTENDER_STOPPED.name)
            )
        except RequestException:
            self.logger.warning("Unable to publish shutdown notification")

        self.logger.debug("Stopping entry points")
        for entry_point in self.entry_points:
            entry_point.stop(timeout=10)

        self.logger.info("Stopping log reader")
        self.log_reader.stop()

        self.logger.info("Stopping local events manager")
        self.events_manager.stop()

        self.logger.info("Successfully shut down Beer-garden")

    def _setup_events_manager(self):
        beer_garden.events.events_manager.establish_events_queue()

        self.events_manager = EventsManager(
            beer_garden.events.events_manager.events_queue
        )

        event_config = beer_garden.config.get("event")
        if event_config.parent.http.enable:
            self.events_manager.register_processor(
                ParentHttpProcessor(event_config.parent.http)
            )

    @staticmethod
    def _setup_scheduler():
        job_stores = {"beer_garden": MongoJobStore()}
        scheduler_config = beer_garden.config.get("scheduler")
        executors = {"default": APThreadPoolExecutor(scheduler_config.max_workers)}
        job_defaults = scheduler_config.job_defaults.to_dict()

        return BackgroundScheduler(
            jobstores=job_stores,
            executors=executors,
            job_defaults=job_defaults,
            timezone=utc,
        )


class HelperThread(object):
    def __init__(self, init_callable, *args, **kwargs):
        self.logger = logging.getLogger(__name__)

        self.loader_func = partial(init_callable, *args, **kwargs)
        self.thread = None

    def start(self):
        self.thread = self.loader_func()
        self.thread.daemon = True
        self.thread.start()

    def stop(self):
        # Thread was never started - nothing to do
        if not getattr(self, "thread"):
            return

        if not self.thread.is_alive():
            self.logger.warning(
                "Uh-oh. Looks like a bad shutdown - the %s " "was already stopped",
                self.display_name,
            )
        else:
            self.logger.debug("%s is being requested to stop", self.display_name)
            self.thread.stop()

            self.logger.debug("Waiting for %s to stop...", self.display_name)
            self.thread.join(2)

            if self.thread.is_alive():
                self.logger.warning("%s did not stop successfully.", self.display_name)
            else:
                self.logger.debug("%s successfully stopped", self.display_name)

    @property
    def display_name(self):
        return getattr(self.thread, "display_name", str(self.thread))<|MERGE_RESOLUTION|>--- conflicted
+++ resolved
@@ -57,14 +57,6 @@
 
         load_plugin_log_config()
 
-<<<<<<< HEAD
-        self.logger.info("Setting up Event Manager")
-=======
-        self.plugin_manager = LocalPluginsManager(
-            shutdown_timeout=beer_garden.config.get("plugin.local.timeout.shutdown")
-        )
-
->>>>>>> 00e90479
         self._setup_events_manager()
 
         plugin_config = beer_garden.config.get("plugin")
