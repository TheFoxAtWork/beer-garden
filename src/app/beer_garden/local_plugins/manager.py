--- conflicted
+++ resolved
@@ -9,32 +9,19 @@
 from beer_garden.errors import PluginStartupError
 from beer_garden.local_plugins.loader import LocalPluginLoader
 from beer_garden.local_plugins.plugin_runner import LocalPluginRunner
-<<<<<<< HEAD
 from beer_garden.local_plugins.registry import LocalPluginRegistry
 from beer_garden.local_plugins.validator import LocalPluginValidator
-from beer_garden.rabbitmq import get_routing_key
-=======
 from beer_garden.queue.rabbit import get_routing_key
->>>>>>> b7d2bcb0
 
 
 class LocalPluginsManager(object):
     """LocalPluginsManager that is capable of stopping/starting and restarting plugins"""
 
-<<<<<<< HEAD
-    def __init__(self, clients, shutdown_timeout):
+    def __init__(self, shutdown_timeout):
         self.logger = logging.getLogger(__name__)
         self.loader = LocalPluginLoader.instance()
         self.validator = LocalPluginValidator.instance()
         self.registry = LocalPluginRegistry.instance()
-        self.clients = clients
-=======
-    def __init__(self, loader, validator, registry, shutdown_timeout):
-        self.logger = logging.getLogger(__name__)
-        self.loader = loader
-        self.validator = validator
-        self.registry = registry
->>>>>>> b7d2bcb0
         self.shutdown_timeout = shutdown_timeout
 
     def start_plugin(self, plugin):
