application:
  allow_unsafe_templates: false
  cors_enabled: true
  debug_mode: true
  icon_default: fa-beer
  name: Beer Garden
auth:
  enabled: false
  guest_login_enabled: true
  token:
    algorithm: HS256
    lifetime: 1200
    secret: IAMSUPERSECRET
db:
  connection:
    host: localhost
    password: null
    port: 27017
    username: null
  name: beer_garden_v3
  ttl:
    action: -1
    event: 15
    info: 15
entry:
  http:
    enable: true
    host: 0.0.0.0
    port: 2337
    public_fqdn: localhost
    ssl:
      ca_cert: null
      ca_path: null
      client_cert_verify: NONE
      enabled: false
      private_key: null
      public_key: null
    url_prefix: /
  thrift:
    enable: false
event:
  mongo:
    enable: true
<<<<<<< HEAD
  mq:
    enable: false
    exchange: null
    virtual_host: /
  parent:
    http:
      enable: false
      host: 0.0.0.0
      port: 2337
      public_fqdn: localhost
      skip_events:
      - DB_CREATE
      ssl:
        ca_cert: null
        ca_path: null
        client_cert_verify: NONE
        enabled: false
        private_key: null
        public_key: null
      url_prefix: /
=======
>>>>>>> 4ec2e7aa
garden:
  name: default
log:
  config_file: example_configs/logging-config.yaml
  file: null
  level: INFO
metrics:
  prometheus:
    enabled: false
    host: 0.0.0.0
    port: 2339
    url: http://localhost:3000
<<<<<<< HEAD
mq:
  admin_queue_expiry: 3600000
  blocked_connection_timeout: 5
  connection_attempts: 3
  connections:
    admin:
      password: password
      port: 15672
      ssl:
        ca_cert: null
        ca_verify: true
        client_cert: null
        enabled: false
      user: beer_garden
    message:
      password: password
      port: 5672
      ssl:
        ca_cert: null
        ca_verify: true
        client_cert: null
        enabled: false
      user: beer_garden
  exchange: beer_garden
  heartbeat_interval: 3600
  host: localhost
  virtual_host: /
=======
parent:
  http:
    enable: false
    host: 0.0.0.0
    port: 2337
    public_fqdn: localhost
    skip_events:
    - DB_CREATE
    ssl:
      ca_cert: null
      ca_path: null
      client_cert_verify: NONE
      enabled: false
      private_key: null
      public_key: null
    url_prefix: /
>>>>>>> 4ec2e7aa
plugin:
  local:
    auth:
      password: password
      username: admin
    directory: ./plugins
    log_directory: null
    timeout:
      shutdown: 10
      startup: 2
  logging:
    config_file: example_configs/plugin-logging.yaml
    level: INFO
  status_heartbeat: 5
  status_timeout: 30
publish_hostname: localhost
scheduler:
  auth:
    password: null
    username: null
  job_defaults:
    coalesce: true
    max_instances: 3
  max_workers: 10
validator:
  command:
    timeout: 10
  url:
    ca_cert: null
    ca_verify: true<|MERGE_RESOLUTION|>--- conflicted
+++ resolved
@@ -41,29 +41,10 @@
 event:
   mongo:
     enable: true
-<<<<<<< HEAD
   mq:
     enable: false
     exchange: null
     virtual_host: /
-  parent:
-    http:
-      enable: false
-      host: 0.0.0.0
-      port: 2337
-      public_fqdn: localhost
-      skip_events:
-      - DB_CREATE
-      ssl:
-        ca_cert: null
-        ca_path: null
-        client_cert_verify: NONE
-        enabled: false
-        private_key: null
-        public_key: null
-      url_prefix: /
-=======
->>>>>>> 4ec2e7aa
 garden:
   name: default
 log:
@@ -76,7 +57,6 @@
     host: 0.0.0.0
     port: 2339
     url: http://localhost:3000
-<<<<<<< HEAD
 mq:
   admin_queue_expiry: 3600000
   blocked_connection_timeout: 5
@@ -104,7 +84,6 @@
   heartbeat_interval: 3600
   host: localhost
   virtual_host: /
-=======
 parent:
   http:
     enable: false
@@ -121,7 +100,6 @@
       private_key: null
       public_key: null
     url_prefix: /
->>>>>>> 4ec2e7aa
 plugin:
   local:
     auth:
